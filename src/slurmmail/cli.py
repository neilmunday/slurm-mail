--- conflicted
+++ resolved
@@ -793,11 +793,7 @@
         die("Incorrect number of command line arguments")
 
     try:
-<<<<<<< HEAD
         info = sys.argv[2]
-=======
-        info = ",".join(sys.argv[2].split(",")[0:-1])
->>>>>>> 143390a2
         logging.debug("info str: %s", info)
         match = None
         if "Array" in info:
